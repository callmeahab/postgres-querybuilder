use postgres_types::ToSql;

pub enum Join {
    Inner(String, String),
    Left(String, String),
    LeftOuter(String, String),
}

impl Join {
    pub fn to_string(&self) -> String {
        match self {
            Join::Inner(table, constraint) => format!("INNER JOIN {} ON {}", table, constraint),
            Join::Left(table, constraint) => format!("LEFT JOIN {} ON {}", table, constraint),
            Join::LeftOuter(table, constraint) => {
                format!("LEFT OUTER JOIN {} ON {}", table, constraint)
            }
        }
    }
}

pub trait QueryBuilder {
    fn add_param<T: 'static + ToSql + Sync + Clone>(&mut self, value: T) -> usize;
    fn get_query(&self) -> String;
    fn get_ref_params(self) -> Vec<&'static (dyn ToSql + Sync)>;
}

pub trait QueryBuilderWithWhere: QueryBuilder {
    /// Add where condition to query
    ///
    /// # Examples
    ///
    /// ```
    /// use postgres_querybuilder::SelectBuilder;
    /// use postgres_querybuilder::prelude::QueryBuilder;
    /// use postgres_querybuilder::prelude::QueryBuilderWithWhere;
    ///
    /// let user_password = "password".to_string();
    /// let mut builder = SelectBuilder::new("users");
    /// let first = builder.add_param(18);
    /// let second = builder.add_param(28);
    /// let condition = format!("age = ${} OR age = ${}", first, second);
    /// builder.where_condition(condition.as_str());
    ///
    /// assert_eq!(builder.get_query(), "SELECT * FROM users WHERE age = $1 OR age = $2");
    /// ```
    fn where_condition(&mut self, raw: &str) -> &mut Self;

    /// Add where equal condition to query
    ///
    /// # Examples
    ///
    /// ```
    /// use postgres_querybuilder::SelectBuilder;
    /// use postgres_querybuilder::prelude::QueryBuilder;
    /// use postgres_querybuilder::prelude::QueryBuilderWithWhere;
    ///
    /// let user_password = "password".to_string();
    /// let mut builder = SelectBuilder::new("users");
    /// builder.where_eq("id", 42);
    ///
    /// assert_eq!(builder.get_query(), "SELECT * FROM users WHERE id = $1");
    /// ```
    fn where_eq<T: 'static + ToSql + Sync + Clone>(&mut self, field: &str, value: T) -> &mut Self {
        let index = self.add_param(value);
        let condition = format!("{} = ${}", field, index);
        self.where_condition(condition.as_str());
        self
    }

    /// Add where not equal condition to query
    ///
    /// # Examples
    ///
    /// ```
    /// use postgres_querybuilder::SelectBuilder;
    /// use postgres_querybuilder::prelude::QueryBuilder;
    /// use postgres_querybuilder::prelude::QueryBuilderWithWhere;
    ///
    /// let user_password = "password".to_string();
    /// let mut builder = SelectBuilder::new("users");
    /// builder.where_ne("id", 42);
    ///
    /// assert_eq!(builder.get_query(), "SELECT * FROM users WHERE id <> $1");
    /// ```
    fn where_ne<T: 'static + ToSql + Sync + Clone>(&mut self, field: &str, value: T) -> &mut Self {
        let index = self.add_param(value);
        let condition = format!("{} <> ${}", field, index);
        self.where_condition(condition.as_str());
        self
    }
}

pub trait QueryBuilderWithGroupBy {
    fn group_by(&mut self, field: &str) -> &mut Self;
}

pub trait QueryBuilderWithLimit {
    fn limit(&mut self, limit: i64) -> &mut Self;
}

pub trait QueryBuilderWithOffset {
    fn offset(&mut self, offset: i64) -> &mut Self;
}

pub trait QueryBuilderWithJoin {
    fn inner_join(&mut self, table_name: &str, relation: &str) -> &mut Self;
    fn left_join(&mut self, table_name: &str, relation: &str) -> &mut Self;
    fn left_outer_join(&mut self, table_name: &str, relation: &str) -> &mut Self;
}

pub trait QueryBuilderWithSet {
    fn set<T: 'static + ToSql + Sync + Clone>(&mut self, field: &str, value: T) -> &mut Self;
    fn set_computed(&mut self, field: &str, value: &str) -> &mut Self;
}

<<<<<<< HEAD
pub trait QueryBuilderWithFrom {
    fn from(&mut self, item: &str) -> &mut Self;
=======
pub trait QueryBuilderWithValues {
    fn value<T: 'static + ToSql + Sync + Clone>(&mut self, value: T) -> &mut Self;
>>>>>>> c3f1ea00
}

pub enum Order {
    Asc(String),
    Desc(String),
}

impl Order {
    pub fn to_string(&self) -> String {
        match self {
            Order::Asc(column) => format!("{} ASC", column),
            Order::Desc(column) => format!("{} DESC", column),
        }
    }
}

pub trait QueryBuilderWithOrder {
    fn order_by(&mut self, field: Order);
}

pub trait QueryBuilderWithQueries {
    fn with_query(&mut self, name: &str, query: &str) -> &mut Self;
}<|MERGE_RESOLUTION|>--- conflicted
+++ resolved
@@ -113,13 +113,12 @@
     fn set_computed(&mut self, field: &str, value: &str) -> &mut Self;
 }
 
-<<<<<<< HEAD
 pub trait QueryBuilderWithFrom {
     fn from(&mut self, item: &str) -> &mut Self;
-=======
+}
+
 pub trait QueryBuilderWithValues {
     fn value<T: 'static + ToSql + Sync + Clone>(&mut self, value: T) -> &mut Self;
->>>>>>> c3f1ea00
 }
 
 pub enum Order {
