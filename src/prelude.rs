--- conflicted
+++ resolved
@@ -122,7 +122,14 @@
     fn value<T: 'static + ToSql + Sync + Clone>(&mut self, value: T) -> &mut Self;
 }
 
-<<<<<<< HEAD
+pub trait QueryBuilderWithReturningColumns {
+    fn returning(&mut self, fields: Vec<&str>) -> &mut Self;
+}
+
+pub trait QueryBuilderWithOnConflict {
+    fn on_conflict(&mut self, conflict_field: &str, update_fields: Vec<&str>) -> &mut Self;
+}
+
 pub trait QueryBuilderWithFrom {
     fn from(&mut self, item: &str) -> &mut Self;
 }
@@ -134,14 +141,6 @@
 
 pub trait QueryBuilderWithOnConflict {
     fn on_conflict(&mut self, target: Option<&str>, action: &str) -> &mut Self;
-=======
-pub trait QueryBuilderWithReturningColumns {
-    fn returning(&mut self, fields: Vec<&str>) -> &mut Self;
-}
-
-pub trait QueryBuilderWithOnConflict {
-    fn on_conflict(&mut self, conflict_field: &str, update_fields: Vec<&str>) -> &mut Self;
->>>>>>> ac85d4ec
 }
 
 pub enum Order {
